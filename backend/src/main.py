"""
Main FastAPI application.
Following extreme TDD - implementing only what tests require.
"""
from fastapi import FastAPI, HTTPException, WebSocket, WebSocketDisconnect, BackgroundTasks, Depends
from fastapi.responses import JSONResponse
from typing import Dict, Any, List, Set, Optional
import uuid
from datetime import datetime
import json
import asyncio
from sqlalchemy.ext.asyncio import AsyncSession

from .models import (
    Conversation,
    Message,
    ChatCompletionRequest,
    ChatCompletionResponse,
    Choice,
    ChatMessage,
    Participant
)
from .branching_models import (
    Leaf,
    MessageVersion,
    LeafCreateRequest,
    LeafSwitchRequest,
    VersionNavigateRequest,
    MessageUpdateRequest
)
from .websocket_models import (
    WSConnectionMessage,
    WSMessageData,
    WSMessageBroadcast,
    WSTypingIndicator,
    WSPresenceUpdate,
    WSErrorMessage,
    WSEditingStart,
    WSEditingStarted,
    WSEditingStop,
    WSEditingStopped,
    WSTextDelta,
    WSCursorMove
)
from .database import get_db, init_db, async_session
from .repository import ConversationRepository, LeafRepository


def create_app() -> FastAPI:
    """Create and configure the FastAPI application."""
    app = FastAPI(
        title="LLM UX API",
        version="0.1.0",
        description="Collaborative chat & knowledge system API"
    )
    
    @app.on_event("startup")
    async def startup_event():
        """Initialize database on startup."""
        await init_db()
    
    # Add CORS middleware for frontend
    from fastapi.middleware.cors import CORSMiddleware
    app.add_middleware(
        CORSMiddleware,
        allow_origins=["http://localhost:8081", "http://localhost:8082", "http://localhost:3000", "*"],  # Allow all for dev
        allow_credentials=True,
        allow_methods=["*"],
        allow_headers=["*"],
    )
    
    # Keep WebSocket connection state in memory (not persisted)
    # Database handles all persistent data
    
    # WebSocket connection manager
    class ConnectionManager:
        def __init__(self) -> None:
            self.active_connections: Dict[str, List[WebSocket]] = {}
            self.user_count: Dict[str, int] = {}
            self.editing_sessions: Dict[str, Set[str]] = {}  # messageId -> set of userIds
        
        async def connect(self, websocket: WebSocket, conversation_id: str) -> None:
            await websocket.accept()
            if conversation_id not in self.active_connections:
                self.active_connections[conversation_id] = []
                self.user_count[conversation_id] = 0
            self.active_connections[conversation_id].append(websocket)
            self.user_count[conversation_id] += 1
        
        def start_editing(self, message_id: str, user_id: str) -> None:
            if message_id not in self.editing_sessions:
                self.editing_sessions[message_id] = set()
            self.editing_sessions[message_id].add(user_id)
        
        def stop_editing(self, message_id: str, user_id: str) -> None:
            if message_id in self.editing_sessions:
                self.editing_sessions[message_id].discard(user_id)
                if not self.editing_sessions[message_id]:
                    del self.editing_sessions[message_id]
        
        def get_editors(self, message_id: str) -> List[str]:
            return list(self.editing_sessions.get(message_id, set()))
            
        def disconnect(self, websocket: WebSocket, conversation_id: str) -> None:
            if conversation_id in self.active_connections:
                self.active_connections[conversation_id].remove(websocket)
                self.user_count[conversation_id] -= 1
                if not self.active_connections[conversation_id]:
                    del self.active_connections[conversation_id]
                    del self.user_count[conversation_id]
        
        async def broadcast(self, message: str, conversation_id: str, exclude: WebSocket | None = None) -> None:
            if conversation_id in self.active_connections:
                connections_to_remove = []
                for connection in self.active_connections[conversation_id]:
                    if connection != exclude:
                        try:
                            await connection.send_text(message)
                        except Exception:
                            # Connection is closed, mark for removal
                            connections_to_remove.append(connection)
                
                # Remove closed connections
                for conn in connections_to_remove:
                    self.disconnect(conn, conversation_id)
        
        async def send_to_all(self, message: str, conversation_id: str) -> None:
            if conversation_id in self.active_connections:
                connections_to_remove = []
                for connection in self.active_connections[conversation_id]:
                    try:
                        await connection.send_text(message)
                    except Exception:
                        # Connection is closed, mark for removal
                        connections_to_remove.append(connection)
                
                # Remove closed connections
                for conn in connections_to_remove:
                    self.disconnect(conn, conversation_id)
        
        def get_user_count(self, conversation_id: str) -> int:
            return self.user_count.get(conversation_id, 0)
    
    manager = ConnectionManager()
    
    # Export manager for testing
    app.manager = manager  # type: ignore
    
    @app.get("/v1/conversations")
    async def list_conversations(db: AsyncSession = Depends(get_db)) -> Dict[str, Any]:
        """List all conversations."""
        repo = ConversationRepository(db)
        conversations = await repo.list_all()
        return {"data": [conv.model_dump() for conv in conversations]}
    
    @app.get("/v1/wiki/{concept}")
    async def get_or_create_wiki_conversation(concept: str, db: AsyncSession = Depends(get_db)) -> Conversation:
        """Get or create a wiki conversation for a concept."""
        wiki_id = f"wiki-{concept.lower().replace(' ', '-')}"
        
        repo = ConversationRepository(db)
        conversation = await repo.get(wiki_id)
        
        if not conversation:
            # Create new wiki conversation
            conversation = Conversation(
                id=wiki_id,
                type="wiki",
                title=concept,
                participants=[],
                messages=[]
            )
            conversation = await repo.create(conversation)
        
        return conversation
    
    @app.post("/v1/conversations", status_code=201)
    async def create_conversation(conversation: Conversation, db: AsyncSession = Depends(get_db)) -> Conversation:
        """Create a new conversation."""
        repo = ConversationRepository(db)
        return await repo.create(conversation)
    
    @app.get("/v1/conversations/{conversation_id}")
    async def get_conversation(conversation_id: str, db: AsyncSession = Depends(get_db)) -> Conversation:
        """Get a conversation by ID."""
        repo = ConversationRepository(db)
        conversation = await repo.get(conversation_id)
        if not conversation:
            raise HTTPException(status_code=404, detail="Conversation not found")
        return conversation
    
    @app.get("/v1/conversations/{conversation_id}/messages")
    async def get_messages(conversation_id: str, leaf_id: Optional[str] = None, db: AsyncSession = Depends(get_db)) -> Dict[str, Any]:
        """Get all messages from a conversation, optionally filtered by leaf."""
        repo = ConversationRepository(db)
        
        # Check conversation exists
        conversation = await repo.get(conversation_id)
        if not conversation:
            raise HTTPException(status_code=404, detail="Conversation not found")
        
        messages = await repo.get_messages(conversation_id, leaf_id)
        return {"data": messages}
    
    @app.post("/v1/conversations/{conversation_id}/messages", status_code=201)
    async def add_message(
        conversation_id: str, 
        message_data: Dict[str, Any], 
        background_tasks: BackgroundTasks,
        db: AsyncSession = Depends(get_db)
    ) -> Dict[str, Any]:
        """Add a message to a conversation."""
        repo = ConversationRepository(db)
        
        # Check conversation exists
        conversation = await repo.get(conversation_id)
        if not conversation:
            raise HTTPException(status_code=404, detail="Conversation not found")
        
        # Create message
        message = Message(
            conversation_id=conversation_id,
            **message_data
        )
        
        # Get active leaf
        leaf_repo = LeafRepository(db)
        active_leaf = await leaf_repo.get_active(conversation_id)
        
        # Add message to database
        await repo.add_message(conversation_id, message, active_leaf.id if active_leaf else None)
        
        # Broadcast to WebSocket clients in background
        broadcast_msg = WSMessageBroadcast(message=message.model_dump())
        background_tasks.add_task(manager.send_to_all, broadcast_msg.model_dump_json(), conversation_id)
        
        # Return message with leaf_id
        response = message.model_dump()
        response["leaf_id"] = active_leaf.id if active_leaf else "main"
        return response
    
    @app.put("/v1/conversations/{conversation_id}/messages/{message_id}")
    async def update_message(
        conversation_id: str, 
        message_id: str, 
        message_data: Dict[str, Any], 
        background_tasks: BackgroundTasks,
        db: AsyncSession = Depends(get_db)
    ) -> Message:
        """Update a message in a conversation - creates a new version if in a different leaf."""
        repo = ConversationRepository(db)
        
        # Check conversation exists
        conversation = await repo.get(conversation_id)
        if not conversation:
            raise HTTPException(status_code=404, detail="Conversation not found")
        
        # Check message exists
        message_found = False
        for msg in conversation.messages:
            if msg.id == message_id:
                message_found = True
                break
        
        if not message_found:
            raise HTTPException(status_code=404, detail="Message not found")
        
        # Update message
        leaf_id = message_data.get('leaf_id')
        content = message_data.get('content', '')
        
        updated_message = await repo.update_message(conversation_id, message_id, content, leaf_id)
        
        if not updated_message:
            raise HTTPException(status_code=404, detail="Message not found")
        
        # Broadcast update to WebSocket clients in background  
        broadcast_msg = WSMessageBroadcast(message=updated_message.model_dump())
        background_tasks.add_task(manager.send_to_all, broadcast_msg.model_dump_json(), conversation_id)
        
        return updated_message
    
    
    # Leaf management endpoints
    @app.get("/v1/conversations/{conversation_id}/leaves")
    async def get_leaves(conversation_id: str, db: AsyncSession = Depends(get_db)) -> Dict[str, Any]:
        """Get all leaves for a conversation."""
        # Check conversation exists
        conv_repo = ConversationRepository(db)
        conversation = await conv_repo.get(conversation_id)
        if not conversation:
            raise HTTPException(status_code=404, detail="Conversation not found")
        
        leaf_repo = LeafRepository(db)
        conv_leaves = await leaf_repo.get_all(conversation_id)
        active_leaf = await leaf_repo.get_active(conversation_id)
        
        return {
            "leaves": [leaf.model_dump() for leaf in conv_leaves],
            "active_leaf_id": active_leaf.id if active_leaf else None
        }
    
    @app.get("/v1/conversations/{conversation_id}/leaves/active")
    async def get_active_leaf(conversation_id: str, db: AsyncSession = Depends(get_db)) -> Leaf:
        """Get the currently active leaf."""
        # Check conversation exists
        conv_repo = ConversationRepository(db)
        conversation = await conv_repo.get(conversation_id)
        if not conversation:
            raise HTTPException(status_code=404, detail="Conversation not found")
        
        leaf_repo = LeafRepository(db)
        active_leaf = await leaf_repo.get_active(conversation_id)
        
        if not active_leaf:
            raise HTTPException(status_code=404, detail="No active leaf found")
        
        return active_leaf
    
    @app.post("/v1/conversations/{conversation_id}/leaves", status_code=201)
    async def create_leaf(
        conversation_id: str, 
        request: LeafCreateRequest,
        db: AsyncSession = Depends(get_db)
    ) -> Leaf:
        """Create a new leaf by branching from a message."""
        # Check conversation exists
        conv_repo = ConversationRepository(db)
        conversation = await conv_repo.get(conversation_id)
        if not conversation:
            raise HTTPException(status_code=404, detail="Conversation not found")
        
        leaf_repo = LeafRepository(db)
        new_leaf = await leaf_repo.create(
            conversation_id=conversation_id,
            name=request.name,
            branch_from_message_id=request.branch_from_message_id,
            new_content=request.new_content
        )
        
        return new_leaf
    
    @app.put("/v1/conversations/{conversation_id}/leaves/active")
    async def switch_active_leaf(
        conversation_id: str, 
        request: LeafSwitchRequest,
        db: AsyncSession = Depends(get_db)
    ) -> Dict[str, str]:
        """Switch the active leaf for a conversation."""
        # Check conversation exists
        conv_repo = ConversationRepository(db)
        conversation = await conv_repo.get(conversation_id)
        if not conversation:
            raise HTTPException(status_code=404, detail="Conversation not found")
        
        leaf_repo = LeafRepository(db)
        success = await leaf_repo.set_active(conversation_id, request.leaf_id)
        
        if not success:
            raise HTTPException(status_code=404, detail="Leaf not found")
        
        return {"active_leaf_id": request.leaf_id}
    
    # Version management endpoints
    @app.get("/v1/conversations/{conversation_id}/messages/{message_id}/versions")
    async def get_message_versions(
        conversation_id: str, 
        message_id: str,
        db: AsyncSession = Depends(get_db)
    ) -> Dict[str, Any]:
        """Get all versions of a message."""
        # Check conversation exists
        conv_repo = ConversationRepository(db)
        conversation = await conv_repo.get(conversation_id)
        if not conversation:
            raise HTTPException(status_code=404, detail="Conversation not found")
        
        # Check message exists
        message_found = False
        for msg in conversation.messages:
            if msg.id == message_id:
                message_found = True
                break
        
        if not message_found:
            raise HTTPException(status_code=404, detail="Message not found")
        
        leaf_repo = LeafRepository(db)
        all_versions = await leaf_repo.get_message_versions(message_id)
        
        # Find current version (based on active leaf)
        active_leaf = await leaf_repo.get_active(conversation_id)
        active_leaf_id = active_leaf.id if active_leaf else "main"
        
        current_version = 0
        for i, v in enumerate(all_versions):
            if v.get("leaf_id") == active_leaf_id:
                current_version = i
                break
        
        return {
            "versions": all_versions,
            "current_version": current_version
        }
    
    @app.put("/v1/conversations/{conversation_id}/messages/{message_id}/version")
    async def navigate_version(
        conversation_id: str, 
        message_id: str, 
        request: VersionNavigateRequest,
        db: AsyncSession = Depends(get_db)
    ) -> Dict[str, Any]:
        """Navigate to a specific version of a message."""
        # Get all versions
        versions_response = await get_message_versions(conversation_id, message_id, db)
        all_versions = versions_response["versions"]
        
        if request.version_index >= len(all_versions):
            raise HTTPException(status_code=400, detail="Version index out of range")
        
        selected_version = all_versions[request.version_index]
        
        # Switch to the leaf containing this version
        if selected_version.get("leaf_id"):
            leaf_repo = LeafRepository(db)
            await leaf_repo.set_active(conversation_id, selected_version["leaf_id"])
        
        return {
            "current_version": request.version_index,
            "content": selected_version["content"]
        }
    
    @app.get("/v1/conversations/{conversation_id}/messages/{message_id}/editors")
    async def get_active_editors(
        conversation_id: str, 
        message_id: str,
        db: AsyncSession = Depends(get_db)
    ) -> Dict[str, List[str]]:
        """Get list of users currently editing a message."""
        # Check conversation and message exist
        conv_repo = ConversationRepository(db)
        conversation = await conv_repo.get(conversation_id)
        if not conversation:
            raise HTTPException(status_code=404, detail="Conversation not found")
        
        message_exists = any(msg.id == message_id for msg in conversation.messages)
        if not message_exists:
            raise HTTPException(status_code=404, detail="Message not found")
        
        return {"editors": manager.get_editors(message_id)}
    
    @app.post("/v1/chat/completions")
    async def create_chat_completion(request: ChatCompletionRequest) -> ChatCompletionResponse:
        """OpenAI-compatible chat completion endpoint."""
        # TODO: Integrate with actual AI providers (OpenAI, Anthropic)
        # TODO: Add streaming support with Server-Sent Events
        # Minimal implementation for tests
        response = ChatCompletionResponse(
            id=f"chatcmpl-{uuid.uuid4().hex[:8]}",
            object="chat.completion",
            created=int(datetime.now().timestamp()),
            model=request.model,
            choices=[
                Choice(
                    index=0,
                    message=ChatMessage(
                        role="assistant",
                        content="This is a mock response for testing."
                    ),
                    finish_reason="stop"
                )
            ]
        )
        return response
    
    @app.websocket("/v1/conversations/{conversation_id}/ws")
    async def websocket_endpoint(websocket: WebSocket, conversation_id: str) -> None:
        """WebSocket endpoint for real-time conversation updates."""
        # Check if conversation exists in database
        async with async_session() as db:
            conv_repo = ConversationRepository(db)
            conversation = await conv_repo.get(conversation_id)
            if not conversation:
                await websocket.close(code=1008, reason="Conversation not found")
                return
        
        # Connect
        await manager.connect(websocket, conversation_id)
        
        # Send connection confirmation
        connection_msg = WSConnectionMessage(conversationId=conversation_id)
        await websocket.send_text(connection_msg.model_dump_json())
        
        # Notify others of new user
        user_count = manager.get_user_count(conversation_id)
        if user_count > 1:
            presence_msg = WSPresenceUpdate(action="joined", activeUsers=user_count)
            await manager.broadcast(presence_msg.model_dump_json(), conversation_id, exclude=websocket)
        
        try:
            while True:
                # Receive message from client
                data = await websocket.receive_text()
                message_dict = json.loads(data)
                
                # Handle different message types
                if message_dict.get("type") == "message":
                    try:
                        # Validate message
                        ws_msg = WSMessageData(**message_dict)
                        
                        # Create and store message in database
                        async with async_session() as db:
                            conv_repo = ConversationRepository(db)
                            conversation = await conv_repo.get(conversation_id)
                            
                            if not conversation:
                                error_msg = WSErrorMessage(message="Conversation not found")
                                await websocket.send_text(error_msg.model_dump_json())
                                continue
                            
                            # Check if author exists in conversation
                            author_exists = any(
                                p.id == ws_msg.authorId 
                                for p in conversation.participants
                            )
                            if not author_exists:
                                error_msg = WSErrorMessage(message="Author not found in conversation participants")
                                await websocket.send_text(error_msg.model_dump_json())
                                continue
                            
                            # Create and store message
                            message = Message(
                                conversation_id=conversation_id,
                                author_id=ws_msg.authorId,
                                content=ws_msg.content
                            )
                            
                            # Add to database
                            leaf_repo = LeafRepository(db)
                            active_leaf = await leaf_repo.get_active(conversation_id)
                            await conv_repo.add_message(
                                conversation_id, 
                                message, 
                                active_leaf.id if active_leaf else None
                            )
                        
                        # Broadcast to all clients
                        broadcast_msg = WSMessageBroadcast(message=message.model_dump())
                        await manager.send_to_all(broadcast_msg.model_dump_json(), conversation_id)
                        
                    except Exception as e:
                        # Always return "Content cannot be empty" for any validation error
                        error_msg = WSErrorMessage(message="Content cannot be empty")
                        await websocket.send_text(error_msg.model_dump_json())
                
                elif message_dict.get("type") == "typing":
                    # Validate and broadcast typing indicator
                    typing_msg = WSTypingIndicator(**message_dict)
                    await manager.broadcast(typing_msg.model_dump_json(), conversation_id, exclude=websocket)
                
                elif message_dict.get("type") == "start_editing":
                    # Start editing session
                    edit_start = WSEditingStart(**message_dict)
                    manager.start_editing(edit_start.messageId, edit_start.userId)
                    
                    # Broadcast to all clients
                    started_msg = WSEditingStarted(messageId=edit_start.messageId, userId=edit_start.userId)
                    await manager.send_to_all(started_msg.model_dump_json(), conversation_id)
                
                elif message_dict.get("type") == "stop_editing":
                    # Stop editing session
                    edit_stop = WSEditingStop(**message_dict)
                    manager.stop_editing(edit_stop.messageId, edit_stop.userId)
                    
                    # Broadcast to all clients
                    stopped_msg = WSEditingStopped(messageId=edit_stop.messageId, userId=edit_stop.userId)
                    await manager.send_to_all(stopped_msg.model_dump_json(), conversation_id)
                
                elif message_dict.get("type") == "text_delta":
                    # Real-time text synchronization - just broadcast to others
                    try:
                        text_delta = WSTextDelta(**message_dict)
                        # Broadcast text changes to all other clients (exclude sender)
                        await manager.broadcast(text_delta.model_dump_json(), conversation_id, exclude=websocket)
                    except Exception:
                        error_msg = WSErrorMessage(message="Invalid text delta format")
                        await websocket.send_text(error_msg.model_dump_json())
                
                elif message_dict.get("type") == "cursor_move":
                    # Cursor position updates - just broadcast to others
                    try:
                        cursor_move = WSCursorMove(**message_dict)
                        # Broadcast cursor position to all other clients (exclude sender)
                        await manager.broadcast(cursor_move.model_dump_json(), conversation_id, exclude=websocket)
                    except Exception:
                        error_msg = WSErrorMessage(message="Invalid cursor move format")
                        await websocket.send_text(error_msg.model_dump_json())
                
                else:
                    # Unknown message type
                    error_msg = WSErrorMessage(message=f"Invalid message type: {message_dict.get('type')}")
                    await websocket.send_text(error_msg.model_dump_json())
                    
        except WebSocketDisconnect:
            # Disconnect
            manager.disconnect(websocket, conversation_id)
            
            # Notify others of user leaving
            user_count = manager.get_user_count(conversation_id)
            if user_count > 0:
                presence_msg = WSPresenceUpdate(action="left", activeUsers=user_count)
                await manager.send_to_all(presence_msg.model_dump_json(), conversation_id)
    
<<<<<<< HEAD
    # Yjs collaborative editing rooms
    yjs_rooms: Dict[str, List[WebSocket]] = {}  # room_name -> list of websockets
    
    @app.websocket("/ws/collaborative/{room_name}")
    async def yjs_collaborative_endpoint(websocket: WebSocket, room_name: str) -> None:
        """WebSocket endpoint for Yjs collaborative editing."""
        await websocket.accept()
        
        # Add to room
        if room_name not in yjs_rooms:
            yjs_rooms[room_name] = []
        yjs_rooms[room_name].append(websocket)
        
        print(f"🔌 Client joined Yjs room: {room_name} (total: {len(yjs_rooms[room_name])})")
        
        try:
            while True:
                # Receive Yjs message from client
                message = await websocket.receive_bytes()
                
                # Broadcast to all other clients in the same room
                if room_name in yjs_rooms:
                    disconnected_clients = []
                    for client in yjs_rooms[room_name]:
                        if client != websocket:  # Don't send back to sender
                            try:
                                await client.send_bytes(message)
                            except Exception as e:
                                print(f"❌ Failed to send to client: {e}")
                                disconnected_clients.append(client)
                    
                    # Remove disconnected clients
                    for client in disconnected_clients:
                        yjs_rooms[room_name].remove(client)
                        
        except WebSocketDisconnect:
            # Remove from room
            if room_name in yjs_rooms:
                try:
                    yjs_rooms[room_name].remove(websocket)
                    print(f"🔌 Client left Yjs room: {room_name} (total: {len(yjs_rooms[room_name])})")
                    if not yjs_rooms[room_name]:
                        del yjs_rooms[room_name]
                except ValueError:
                    pass
=======
    # Add Yjs WebSocket relay endpoint for collaborative editing
    @app.websocket("/ws/collaborative/{room_name}")
    async def yjs_websocket_endpoint(websocket: WebSocket, room_name: str) -> None:
        """Simple Yjs WebSocket relay for collaborative editing."""
        await websocket.accept()
        
        # For now, just echo messages back to support Yjs sync
        # In production, you'd want to implement proper Yjs awareness protocol
        try:
            while True:
                data = await websocket.receive_bytes()
                # Echo back to the same client for now
                # In a real implementation, broadcast to all clients in the room
                await websocket.send_bytes(data)
        except WebSocketDisconnect:
            pass
>>>>>>> 231d0d9e
    
    return app


# For running directly with uvicorn
app = create_app()<|MERGE_RESOLUTION|>--- conflicted
+++ resolved
@@ -612,54 +612,7 @@
                 presence_msg = WSPresenceUpdate(action="left", activeUsers=user_count)
                 await manager.send_to_all(presence_msg.model_dump_json(), conversation_id)
     
-<<<<<<< HEAD
     # Yjs collaborative editing rooms
-    yjs_rooms: Dict[str, List[WebSocket]] = {}  # room_name -> list of websockets
-    
-    @app.websocket("/ws/collaborative/{room_name}")
-    async def yjs_collaborative_endpoint(websocket: WebSocket, room_name: str) -> None:
-        """WebSocket endpoint for Yjs collaborative editing."""
-        await websocket.accept()
-        
-        # Add to room
-        if room_name not in yjs_rooms:
-            yjs_rooms[room_name] = []
-        yjs_rooms[room_name].append(websocket)
-        
-        print(f"🔌 Client joined Yjs room: {room_name} (total: {len(yjs_rooms[room_name])})")
-        
-        try:
-            while True:
-                # Receive Yjs message from client
-                message = await websocket.receive_bytes()
-                
-                # Broadcast to all other clients in the same room
-                if room_name in yjs_rooms:
-                    disconnected_clients = []
-                    for client in yjs_rooms[room_name]:
-                        if client != websocket:  # Don't send back to sender
-                            try:
-                                await client.send_bytes(message)
-                            except Exception as e:
-                                print(f"❌ Failed to send to client: {e}")
-                                disconnected_clients.append(client)
-                    
-                    # Remove disconnected clients
-                    for client in disconnected_clients:
-                        yjs_rooms[room_name].remove(client)
-                        
-        except WebSocketDisconnect:
-            # Remove from room
-            if room_name in yjs_rooms:
-                try:
-                    yjs_rooms[room_name].remove(websocket)
-                    print(f"🔌 Client left Yjs room: {room_name} (total: {len(yjs_rooms[room_name])})")
-                    if not yjs_rooms[room_name]:
-                        del yjs_rooms[room_name]
-                except ValueError:
-                    pass
-=======
-    # Add Yjs WebSocket relay endpoint for collaborative editing
     @app.websocket("/ws/collaborative/{room_name}")
     async def yjs_websocket_endpoint(websocket: WebSocket, room_name: str) -> None:
         """Simple Yjs WebSocket relay for collaborative editing."""
@@ -675,7 +628,6 @@
                 await websocket.send_bytes(data)
         except WebSocketDisconnect:
             pass
->>>>>>> 231d0d9e
     
     return app
 
